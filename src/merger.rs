--- conflicted
+++ resolved
@@ -1,12 +1,3 @@
-<<<<<<< HEAD
-use crate::alignment::fasta_bit_encoding::FastaString;
-
-pub fn merge_two_reads(read1: FastaString, read2: FastaString) -> FastaString {
-
-}
-
-=======
->>>>>>> fc049943
 
 #[cfg(test)]
 mod tests {
