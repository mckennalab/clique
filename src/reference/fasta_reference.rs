--- conflicted
+++ resolved
@@ -160,11 +160,7 @@
         let order_fastas = String::from("test_data/18guide1_pcr_sequence.fasta");
         let rm = ReferenceManager::from(&order_fastas,8 );
 
-<<<<<<< HEAD
-        let read_iterator = ReadIterator::new(PathBuf::from("test_data/PAM_TWIST_1_018_S20_merged_001.fastq.gz"), // test_data/PAM_TWIST_1_018_S20_R1_001.fastq.gz
-=======
         let read_iterator = ReadIterator::new(PathBuf::from("test_data/PAM_TWIST_1_018_S20_merged_001.fastq.gz"),
->>>>>>> fc049943
                                               None,
                                               None,
                                               None);
